#!/usr/bin/env python
# -*- coding: utf-8 -*-

from .command import Command
from .program import Program

<<<<<<< HEAD
from . import actions
from .helper import autotype, getargspec, getoptmetas, sepopt, smartreduce


__version__ = '0.1.3'

class Parser(object):


    def __init__(self, f):
        args, varargs, keywords, defs = getargspec(f)
        args = args or []
        defs = defs or []

        bindings  = {}
        defvals   = {}
        mflags    = set()
        for arg, val in zip( *map(reversed, (args, defs)) ):
            bindings['%s%s' % ('-' * (1 + (len(arg) > 1)), arg)] = arg
            defvals[arg] = val
            if isinstance(val, bool): mflags.add(arg)

        for optmetas in getoptmetas(f.__doc__ or ''):
            try:
                boundopt = next(opt for opt, meta in optmetas if opt in bindings)
            except StopIteration:
                pass
            else:
                for opt, meta in optmetas:
                    bindings.setdefault(opt, bindings[boundopt])

        self.args     = args
        self.bindings = bindings
        self.defvals  = defvals
        self.mflags   = mflags

        self.reducers = {}
        #self.varargs  = varargs
        #self.keywords = keywords

    def parse(self, rawargs):

        if isinstance(rawargs, str):
            rawargs = rawargs.split()

        kargs = {}
        pargs = []

        key = None
        for piece in sepopt(rawargs):
            if piece.startswith('-'):
                key = piece.lstrip('-')
                key = self.bindings.get(piece, key)
                if key in self.mflags:
                    kargs[key] = kargs.get(key, 0) + 1
            else:
                if key is None:
                    pargs.append(piece)
                else:
                    reducer = self.reducers.get(key, smartreduce)
                    a = kargs.get(key, None)
                    b = autotype(piece)
                    kargs[key] = reducer(a, b)

        for arg in self.mflags:
            if kargs.get(arg, 0) == 1:
                kargs[arg] = not self.defvals[arg]

        return pargs, kargs

class Command(object):
    '''Make a function, a built-in function or a bound method accept
    arguments from command line.
    
    You can set the aliases in a `dict` in ``{alias: real}`` format.
    
    Or you can set aliases as a attribute of the `func`. Example: ::
        
        def cmd(long_option=None): pass
        cmd.aliases = {'s': 'long_option'}

    .. versionadded:: 0.1.3
       Arguments, `name` and `doc`.
    '''

    def __init__(self, func, aliases=None, name=None, doc=None):

        ul2hp = lambda s: s.replace('_', '-')

        self.func = func
        self.name = name or ul2hp( func.__name__ )
        self.doc  = getdoc(func)

        spec = getargspec(func)

        self.argnames = spec[0] or []
        self.varname  = spec[1]
        defvals       = spec[3] or []
        self.defaults = dict( zip(self.argnames[::-1], defvals[::-1]) )

        self.opts = ( aliases or getattr(func, 'aliases', {}) ).copy()
        for name in self.defaults:
            self.opts[ ul2hp( name ) ] = name
        
    def parse(self, usrargs):
        '''Parse the `usrargs`, and return a tuple (`posargs`, `optargs`).

        `usargs` can be `string` or `list`.

        Uses *keyword-first resolving* -- If keyword and positional
        arguments are at same place, the keyword argument will take this
        place and push the positional argument to next.
        
        Example:
            
        >>> def files(mode='r', *paths):
        >>>     print mode, paths
        >>> 
        >>> files_cmd = Command(files)
        >>> files_cmd.parse('--mode w f1.txt f2.txt')
        (['w', 'f1.txt', 'f2.txt'], {})
        >>> files_cmd('--mode w f1.txt f2.txt')
        w ('f1.txt', 'f2.txt')    

        If an no-value options is found and the value in default of function is
        boolean, it will put the opposite boolean into `optargs`.

        >>> def test(b=True, x=None):
        >>>     print b, x
        >>> 
        >>> test_cmd = Command(test)
        >>> test_cmd('-b')
        False None

        If duplicate options are found and

        1. the default of function is boolean: it will count this options;
        2. otherwise: it will put the value into a list.

        >>> test_cmd('-bbb -x first -x second -x third')
        3 ['first', 'second', 'third']

        .. versionadded:: 0.1.1 
            Support the type of `built-in function`
            (``types.BuiltinFunctionType``).

        '''

        if isinstance(usrargs, str):
            usrargs = usrargs.split()

        # convert opts into getopt syntax
        shortopts = []
        longopts  = []
        for opt, argname in self.opts.iteritems():
            ismflag = isinstance(self.defaults.get(argname), bool)
            islong  = len(opt) > 1
            (shortopts, longopts)[islong].append( opt + ( '' if ismflag else ':='[islong] ) )

        _optargs, posargs = getopt.gnu_getopt(usrargs, ''.join(shortopts), longopts)

        optargs = {}

        for key, value in _optargs:
            key   = key.lstrip('-')
            value = autotype(value)

            try:
                existvalue = optargs[key]
            except KeyError:
                optargs[key] = value
            else:
                if value == '':
                    if isinstance(existvalue, int):
                        optargs[key] += 1
                    else:
                        optargs[key] = 2
                elif isinstance(existvalue, list):
                    existvalue.append(value)
                else:
                    optargs[key] = [existvalue, value]

        posargs = map(autotype, posargs)

        # de-alias
        for alias, val in optargs.items():
            real = self.opts[alias]
            optargs[real] = val
            if real != alias:
                del optargs[alias]

        # toggle bool in defaults
        for argname, val in self.defaults.iteritems():
            if optargs.get(argname, 'skip') == '' and isinstance(val, bool):
                optargs[argname] = not val
            else:
                optargs.setdefault(argname, val)

        # de-keyword (keyword-first resolving)
        for pos, argname in enumerate(self.argnames):
            palen = len(posargs)
            if pos > palen: break
            try:
                val = optargs[argname]
            except KeyError:
                pass
            else:
                posargs.insert(pos, val)
                del optargs[argname]

        # map all of the optargs to posargs for `built-in function`,
        # because a `built-in function` only accept positional arguments
        if inspect.isbuiltin(self.func):
            posargs.extend([None] * (len(self.argnames) - len(posargs)))
            for key, value in optargs.items():
                posargs[self.argnames.index(key)] = value
            optargs = {}
            try:
                posargs = posargs[:-posargs.index(None) or None]
            except ValueError:
                pass

        return posargs, optargs

    def get_usage(self, isdefault=False):
        '''Return the usage of this command.

        Example:

            files [--mode VAL] [paths]...

        .. versionchanged:: 0.1.3
           the `ignore_cmd` is renamed to `isdefault`.
        '''
        if isdefault:
            usage = '%s ' % sys.argv[0]
        else:
            usage = '%s %s ' % (sys.argv[0], self.name)
        for alias, real in self.opts.iteritems():
            hyphen = '-' * (1 + (len(alias) > 1))
            val = (' VAL', '')[isinstance(self.defaults.get(real, None), bool)]
            usage += '[%s%s%s] ' % (hyphen, alias, val)
        for argname in self.argnames[:-len(self.defaults) or None]:
            usage += '%s ' % argname.upper()
        if self.varname:
            usage += '[%s]... ' % self.varname
        return usage

    def help(self):
        '''Print help to stdout. Contains usage and the docstring of this
        function.'''

        print 'usage:', self.get_usage()
        if self.doc:
            print
            print self.doc

    def __call__(self, usrargs):
        '''Parse `usargs` and call the function.'''

        posargs, optargs = self.parse(usrargs)
        return self.func(*posargs, **optargs)

class Program(object):
    '''Convert a module, class or dict into multi-command CLI program.
    
    .. versionchanged:: 0.1.3
       Argument `module` is renamed to `obj`. The types it accpect is more
       specifically.

    .. versionchanged:: 0.1.3
       Use the name of default command, `defname` instead of `default`.
    
    .. versionadded:: 0.1.3
       Argument `doc`.'''

    def __init__(self, obj, defname=None, doc=None):

        if not isinstance(obj, dict):
            self.doc = doc or getdoc(obj)
            obj = dict( (name, getattr(obj, name)) for name in dir(obj) )
        else:
            self.doc = doc

        self.defname = defname

        self.cmds = {}
        for name, ref in obj.items():
            if not callable(ref)   : continue
            if name.startswith('_'): continue
            if inspect.isclass(ref): continue 

            self.cmds[name] = Command(ref, name=name)

        if len(self.cmds) == 1 and self.defname is None:
            self.defname = self.cmds.keys()[0]

    def get_cmds_usages(self):
        '''Return a list contains the usage of the functions in this program.'''
        return [ cmd.get_usage() for cmd in self.cmds.values() ]

    def get_tip(self, cmd=None):
        '''Return the 'Try ... for more information.' tip.
        
        .. versionchanged:: 0.1.3
           Take a command as argument instead of a function.'''

        target = sys.argv[0]
        if cmd:
            target += ' ' + cmd.name

        return 'Try `%s --help` for more information.' % target

    def help(self):
        '''Print the complete help of this program.'''

        usages = self.get_cmds_usages()
        if self.defname:
            usages.insert(0, self.cmds[self.defname].get_usage(isdefault=True))
        for i, usage in enumerate(usages):
            if i == 0:
                print 'usage:',
            else:
                print '   or:',
            print usage                

        if self.doc:
            print
            print self.doc

    def help_error(self, cmd=None):
        '''Print the tip.

        .. versionchanged:: 0.1.3
           Take a command as argument instead of a function.'''

        print self.get_tip(cmd)

    def __call__(self, usrargs):
        '''Use it as a CLI program.'''

        if not usrargs or usrargs[0] == '--help':
            self.help()
            return 0
        
        try:
            cmd = self.cmds[usrargs[0]]
        except KeyError: # Assume no command given, use default. (Does not handle misspelled command.)
            cmd = self.cmds.get(self.defname, None)
        else:
            usrargs.pop(0)

        if cmd is None:
            print '%s: No command \'%s\' found.' % (sys.argv[0], usrargs[0])
            self.help_error()
            return 2

        try:
            val = cmd(usrargs)
        except (getopt.GetoptError, TypeError), err:

            if hasattr(err, 'opt') and err.opt == 'help':
                cmd.help()
            else:
                print '%s: %s' % (sys.argv[0], str(err))
                self.help_error(cmd)

            return 2
        else:
            if val!=None: print val
            return 0

def main(obj=None, defname=None, doc=None, exit=False):
    '''Use this to convert your program.

    `obj` is the target you want to convert. `obj` can be a module, a class
    or a dict. If `obj` is None, it uses the `__main__` module (the
    first-running Python program).
    
    `defname` is the name of default command, an attribute name or a key in
    `obj`.

    `doc` is the additional information you want to show on help. Use the
    docstring of `obj` by default.

    `exit`, True if you want to exit entire program after calling it.

    .. versionchanged:: 0.1.3
       Arguments `module` is renamed to `obj` and `default` is renamed to
       `defname` and changed the usage.

    .. versionadded:: 0.1.3
       Arguments `doc` and `exit`.
    '''

    prog = Program(obj or sys.modules['__main__'], defname, doc)
    status = prog(sys.argv[1:])
    if exit:
        sys.exit(status)
    else:
        return status
=======
__version__ = '0.1.4'
>>>>>>> 44bc2c05
<|MERGE_RESOLUTION|>--- conflicted
+++ resolved
@@ -4,408 +4,4 @@
 from .command import Command
 from .program import Program
 
-<<<<<<< HEAD
-from . import actions
-from .helper import autotype, getargspec, getoptmetas, sepopt, smartreduce
-
-
-__version__ = '0.1.3'
-
-class Parser(object):
-
-
-    def __init__(self, f):
-        args, varargs, keywords, defs = getargspec(f)
-        args = args or []
-        defs = defs or []
-
-        bindings  = {}
-        defvals   = {}
-        mflags    = set()
-        for arg, val in zip( *map(reversed, (args, defs)) ):
-            bindings['%s%s' % ('-' * (1 + (len(arg) > 1)), arg)] = arg
-            defvals[arg] = val
-            if isinstance(val, bool): mflags.add(arg)
-
-        for optmetas in getoptmetas(f.__doc__ or ''):
-            try:
-                boundopt = next(opt for opt, meta in optmetas if opt in bindings)
-            except StopIteration:
-                pass
-            else:
-                for opt, meta in optmetas:
-                    bindings.setdefault(opt, bindings[boundopt])
-
-        self.args     = args
-        self.bindings = bindings
-        self.defvals  = defvals
-        self.mflags   = mflags
-
-        self.reducers = {}
-        #self.varargs  = varargs
-        #self.keywords = keywords
-
-    def parse(self, rawargs):
-
-        if isinstance(rawargs, str):
-            rawargs = rawargs.split()
-
-        kargs = {}
-        pargs = []
-
-        key = None
-        for piece in sepopt(rawargs):
-            if piece.startswith('-'):
-                key = piece.lstrip('-')
-                key = self.bindings.get(piece, key)
-                if key in self.mflags:
-                    kargs[key] = kargs.get(key, 0) + 1
-            else:
-                if key is None:
-                    pargs.append(piece)
-                else:
-                    reducer = self.reducers.get(key, smartreduce)
-                    a = kargs.get(key, None)
-                    b = autotype(piece)
-                    kargs[key] = reducer(a, b)
-
-        for arg in self.mflags:
-            if kargs.get(arg, 0) == 1:
-                kargs[arg] = not self.defvals[arg]
-
-        return pargs, kargs
-
-class Command(object):
-    '''Make a function, a built-in function or a bound method accept
-    arguments from command line.
-    
-    You can set the aliases in a `dict` in ``{alias: real}`` format.
-    
-    Or you can set aliases as a attribute of the `func`. Example: ::
-        
-        def cmd(long_option=None): pass
-        cmd.aliases = {'s': 'long_option'}
-
-    .. versionadded:: 0.1.3
-       Arguments, `name` and `doc`.
-    '''
-
-    def __init__(self, func, aliases=None, name=None, doc=None):
-
-        ul2hp = lambda s: s.replace('_', '-')
-
-        self.func = func
-        self.name = name or ul2hp( func.__name__ )
-        self.doc  = getdoc(func)
-
-        spec = getargspec(func)
-
-        self.argnames = spec[0] or []
-        self.varname  = spec[1]
-        defvals       = spec[3] or []
-        self.defaults = dict( zip(self.argnames[::-1], defvals[::-1]) )
-
-        self.opts = ( aliases or getattr(func, 'aliases', {}) ).copy()
-        for name in self.defaults:
-            self.opts[ ul2hp( name ) ] = name
-        
-    def parse(self, usrargs):
-        '''Parse the `usrargs`, and return a tuple (`posargs`, `optargs`).
-
-        `usargs` can be `string` or `list`.
-
-        Uses *keyword-first resolving* -- If keyword and positional
-        arguments are at same place, the keyword argument will take this
-        place and push the positional argument to next.
-        
-        Example:
-            
-        >>> def files(mode='r', *paths):
-        >>>     print mode, paths
-        >>> 
-        >>> files_cmd = Command(files)
-        >>> files_cmd.parse('--mode w f1.txt f2.txt')
-        (['w', 'f1.txt', 'f2.txt'], {})
-        >>> files_cmd('--mode w f1.txt f2.txt')
-        w ('f1.txt', 'f2.txt')    
-
-        If an no-value options is found and the value in default of function is
-        boolean, it will put the opposite boolean into `optargs`.
-
-        >>> def test(b=True, x=None):
-        >>>     print b, x
-        >>> 
-        >>> test_cmd = Command(test)
-        >>> test_cmd('-b')
-        False None
-
-        If duplicate options are found and
-
-        1. the default of function is boolean: it will count this options;
-        2. otherwise: it will put the value into a list.
-
-        >>> test_cmd('-bbb -x first -x second -x third')
-        3 ['first', 'second', 'third']
-
-        .. versionadded:: 0.1.1 
-            Support the type of `built-in function`
-            (``types.BuiltinFunctionType``).
-
-        '''
-
-        if isinstance(usrargs, str):
-            usrargs = usrargs.split()
-
-        # convert opts into getopt syntax
-        shortopts = []
-        longopts  = []
-        for opt, argname in self.opts.iteritems():
-            ismflag = isinstance(self.defaults.get(argname), bool)
-            islong  = len(opt) > 1
-            (shortopts, longopts)[islong].append( opt + ( '' if ismflag else ':='[islong] ) )
-
-        _optargs, posargs = getopt.gnu_getopt(usrargs, ''.join(shortopts), longopts)
-
-        optargs = {}
-
-        for key, value in _optargs:
-            key   = key.lstrip('-')
-            value = autotype(value)
-
-            try:
-                existvalue = optargs[key]
-            except KeyError:
-                optargs[key] = value
-            else:
-                if value == '':
-                    if isinstance(existvalue, int):
-                        optargs[key] += 1
-                    else:
-                        optargs[key] = 2
-                elif isinstance(existvalue, list):
-                    existvalue.append(value)
-                else:
-                    optargs[key] = [existvalue, value]
-
-        posargs = map(autotype, posargs)
-
-        # de-alias
-        for alias, val in optargs.items():
-            real = self.opts[alias]
-            optargs[real] = val
-            if real != alias:
-                del optargs[alias]
-
-        # toggle bool in defaults
-        for argname, val in self.defaults.iteritems():
-            if optargs.get(argname, 'skip') == '' and isinstance(val, bool):
-                optargs[argname] = not val
-            else:
-                optargs.setdefault(argname, val)
-
-        # de-keyword (keyword-first resolving)
-        for pos, argname in enumerate(self.argnames):
-            palen = len(posargs)
-            if pos > palen: break
-            try:
-                val = optargs[argname]
-            except KeyError:
-                pass
-            else:
-                posargs.insert(pos, val)
-                del optargs[argname]
-
-        # map all of the optargs to posargs for `built-in function`,
-        # because a `built-in function` only accept positional arguments
-        if inspect.isbuiltin(self.func):
-            posargs.extend([None] * (len(self.argnames) - len(posargs)))
-            for key, value in optargs.items():
-                posargs[self.argnames.index(key)] = value
-            optargs = {}
-            try:
-                posargs = posargs[:-posargs.index(None) or None]
-            except ValueError:
-                pass
-
-        return posargs, optargs
-
-    def get_usage(self, isdefault=False):
-        '''Return the usage of this command.
-
-        Example:
-
-            files [--mode VAL] [paths]...
-
-        .. versionchanged:: 0.1.3
-           the `ignore_cmd` is renamed to `isdefault`.
-        '''
-        if isdefault:
-            usage = '%s ' % sys.argv[0]
-        else:
-            usage = '%s %s ' % (sys.argv[0], self.name)
-        for alias, real in self.opts.iteritems():
-            hyphen = '-' * (1 + (len(alias) > 1))
-            val = (' VAL', '')[isinstance(self.defaults.get(real, None), bool)]
-            usage += '[%s%s%s] ' % (hyphen, alias, val)
-        for argname in self.argnames[:-len(self.defaults) or None]:
-            usage += '%s ' % argname.upper()
-        if self.varname:
-            usage += '[%s]... ' % self.varname
-        return usage
-
-    def help(self):
-        '''Print help to stdout. Contains usage and the docstring of this
-        function.'''
-
-        print 'usage:', self.get_usage()
-        if self.doc:
-            print
-            print self.doc
-
-    def __call__(self, usrargs):
-        '''Parse `usargs` and call the function.'''
-
-        posargs, optargs = self.parse(usrargs)
-        return self.func(*posargs, **optargs)
-
-class Program(object):
-    '''Convert a module, class or dict into multi-command CLI program.
-    
-    .. versionchanged:: 0.1.3
-       Argument `module` is renamed to `obj`. The types it accpect is more
-       specifically.
-
-    .. versionchanged:: 0.1.3
-       Use the name of default command, `defname` instead of `default`.
-    
-    .. versionadded:: 0.1.3
-       Argument `doc`.'''
-
-    def __init__(self, obj, defname=None, doc=None):
-
-        if not isinstance(obj, dict):
-            self.doc = doc or getdoc(obj)
-            obj = dict( (name, getattr(obj, name)) for name in dir(obj) )
-        else:
-            self.doc = doc
-
-        self.defname = defname
-
-        self.cmds = {}
-        for name, ref in obj.items():
-            if not callable(ref)   : continue
-            if name.startswith('_'): continue
-            if inspect.isclass(ref): continue 
-
-            self.cmds[name] = Command(ref, name=name)
-
-        if len(self.cmds) == 1 and self.defname is None:
-            self.defname = self.cmds.keys()[0]
-
-    def get_cmds_usages(self):
-        '''Return a list contains the usage of the functions in this program.'''
-        return [ cmd.get_usage() for cmd in self.cmds.values() ]
-
-    def get_tip(self, cmd=None):
-        '''Return the 'Try ... for more information.' tip.
-        
-        .. versionchanged:: 0.1.3
-           Take a command as argument instead of a function.'''
-
-        target = sys.argv[0]
-        if cmd:
-            target += ' ' + cmd.name
-
-        return 'Try `%s --help` for more information.' % target
-
-    def help(self):
-        '''Print the complete help of this program.'''
-
-        usages = self.get_cmds_usages()
-        if self.defname:
-            usages.insert(0, self.cmds[self.defname].get_usage(isdefault=True))
-        for i, usage in enumerate(usages):
-            if i == 0:
-                print 'usage:',
-            else:
-                print '   or:',
-            print usage                
-
-        if self.doc:
-            print
-            print self.doc
-
-    def help_error(self, cmd=None):
-        '''Print the tip.
-
-        .. versionchanged:: 0.1.3
-           Take a command as argument instead of a function.'''
-
-        print self.get_tip(cmd)
-
-    def __call__(self, usrargs):
-        '''Use it as a CLI program.'''
-
-        if not usrargs or usrargs[0] == '--help':
-            self.help()
-            return 0
-        
-        try:
-            cmd = self.cmds[usrargs[0]]
-        except KeyError: # Assume no command given, use default. (Does not handle misspelled command.)
-            cmd = self.cmds.get(self.defname, None)
-        else:
-            usrargs.pop(0)
-
-        if cmd is None:
-            print '%s: No command \'%s\' found.' % (sys.argv[0], usrargs[0])
-            self.help_error()
-            return 2
-
-        try:
-            val = cmd(usrargs)
-        except (getopt.GetoptError, TypeError), err:
-
-            if hasattr(err, 'opt') and err.opt == 'help':
-                cmd.help()
-            else:
-                print '%s: %s' % (sys.argv[0], str(err))
-                self.help_error(cmd)
-
-            return 2
-        else:
-            if val!=None: print val
-            return 0
-
-def main(obj=None, defname=None, doc=None, exit=False):
-    '''Use this to convert your program.
-
-    `obj` is the target you want to convert. `obj` can be a module, a class
-    or a dict. If `obj` is None, it uses the `__main__` module (the
-    first-running Python program).
-    
-    `defname` is the name of default command, an attribute name or a key in
-    `obj`.
-
-    `doc` is the additional information you want to show on help. Use the
-    docstring of `obj` by default.
-
-    `exit`, True if you want to exit entire program after calling it.
-
-    .. versionchanged:: 0.1.3
-       Arguments `module` is renamed to `obj` and `default` is renamed to
-       `defname` and changed the usage.
-
-    .. versionadded:: 0.1.3
-       Arguments `doc` and `exit`.
-    '''
-
-    prog = Program(obj or sys.modules['__main__'], defname, doc)
-    status = prog(sys.argv[1:])
-    if exit:
-        sys.exit(status)
-    else:
-        return status
-=======
-__version__ = '0.1.4'
->>>>>>> 44bc2c05
+__version__ = '0.1.4'